{
<<<<<<< HEAD
    "hassio": "0.60",
=======
    "hassio": "0.61",
>>>>>>> b7620b7a
    "homeassistant": "0.53",
    "resinos": "1.0",
    "resinhup": "0.3",
    "generic": "0.3",
    "cluster": "0.1"
}<|MERGE_RESOLUTION|>--- conflicted
+++ resolved
@@ -1,9 +1,5 @@
 {
-<<<<<<< HEAD
-    "hassio": "0.60",
-=======
     "hassio": "0.61",
->>>>>>> b7620b7a
     "homeassistant": "0.53",
     "resinos": "1.0",
     "resinhup": "0.3",
